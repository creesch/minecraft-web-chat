--- conflicted
+++ resolved
@@ -1,12 +1,8 @@
 // @ts-check
 'use strict';
 
-<<<<<<< HEAD
-=======
 import { playerList } from '../managers/player_list.mjs';
 import { directMessageManager } from '../managers/direct_message.mjs';
-import { fallbackTranslations } from './fallback_translations.mjs';
->>>>>>> 9f29f4db
 import { querySelectorWithAssertion } from '../utils.mjs';
 
 // Minecraft JSON message parsing to HTML.
